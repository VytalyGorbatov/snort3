AUTOMAKE_OPTIONS=foreign no-dependencies

x_includedir = $(pkgincludedir)/codecs

noinst_LIBRARIES = libcodecs.a
noinst_LIBRARIES += libcodec_utils.a

x_include_HEADERS = \
sf_protocols.h

libcodecs_a_SOURCES = \
codec_api.cc \
codec_api.h \
<<<<<<< HEAD
decode_module.h \
sf_protocols.h
=======
decode_module.h
>>>>>>> afbf5704

libcodec_utils_a_SOURCES = \
codec_events.cc \
codec_events.h \
ipv6_util.h \
ipv6_util.cc  \
checksum.h \
checksum.cc

SUBDIRS = \
ip \
link \
misc \
root

AM_CXXFLAGS = @AM_CXXFLAGS@
<|MERGE_RESOLUTION|>--- conflicted
+++ resolved
@@ -11,12 +11,8 @@
 libcodecs_a_SOURCES = \
 codec_api.cc \
 codec_api.h \
-<<<<<<< HEAD
-decode_module.h \
+decode_module.h
 sf_protocols.h
-=======
-decode_module.h
->>>>>>> afbf5704
 
 libcodec_utils_a_SOURCES = \
 codec_events.cc \
