//--------------------------------------------------------------------------
// Copyright (C) 2002-2013 Sourcefire, Inc.
// Copyright (C) 2014-2015 Cisco and/or its affiliates. All rights reserved.
//
// This program is free software; you can redistribute it and/or modify it
// under the terms of the GNU General Public License Version 2 as published
// by the Free Software Foundation.  You may not use, modify or distribute
// this program under any other version of the GNU General Public License.
//
// This program is distributed in the hope that it will be useful, but
// WITHOUT ANY WARRANTY; without even the implied warranty of
// MERCHANTABILITY or FITNESS FOR A PARTICULAR PURPOSE.  See the GNU
// General Public License for more details.
//
// You should have received a copy of the GNU General Public License along
// with this program; if not, write to the Free Software Foundation, Inc.,
// 51 Franklin Street, Fifth Floor, Boston, MA  02110-1301, USA.
//--------------------------------------------------------------------------
// cd_icmp4.cc author Josh Rosenbaum <jrosenba@cisco.com>



#ifdef HAVE_CONFIG_H
#include "config.h"
#endif

#include "framework/codec.h"
#include "main/snort.h"
#include "protocols/icmp4.h"
#include "codecs/codec_events.h"
#include "codecs/ip/checksum.h"
#include "codecs/codec_module.h"
#include "codecs/ip/ip_util.h"
#include "protocols/protocol_ids.h"
#include "protocols/packet.h"
#include "protocols/ipv4_options.h"
#include "packet_io/active.h"
#include "log/text_log.h"
#include "main/snort_debug.h"
#include "sfip/sf_ip.h"

#define CD_ICMP4_NAME "icmp4"
#define CD_ICMP4_HELP "support for Internet control message protocol v4"

namespace{


const PegInfo pegs[]
{
    { "bad checksum", "non-zero icmp checksums" },
    { nullptr, nullptr }
};

struct Stats
{
    PegCount bad_ip4_cksum;
};

static THREAD_LOCAL Stats stats;


static const RuleMap icmp4_rules[] =
{
    { DECODE_ICMP_DGRAM_LT_ICMPHDR, "ICMP header truncated" },
    { DECODE_ICMP_DGRAM_LT_TIMESTAMPHDR, "ICMP timestamp header truncated" },
    { DECODE_ICMP_DGRAM_LT_ADDRHDR, "ICMP address header truncated" },
    { DECODE_ICMP_ORIG_IP_TRUNCATED, "ICMP original IP header truncated" },
    { DECODE_ICMP_ORIG_IP_VER_MISMATCH, "ICMP version and original IP header versions differ" },
    { DECODE_ICMP_ORIG_DGRAM_LT_ORIG_IP, "ICMP original datagram length < original IP header length" },
    { DECODE_ICMP_ORIG_PAYLOAD_LT_64, "ICMP original IP payload < 64 bits" },
    { DECODE_ICMP_ORIG_PAYLOAD_GT_576, "ICMP original IP payload > 576 bytes" },
    { DECODE_ICMP_ORIG_IP_WITH_FRAGOFFSET, "ICMP original IP fragmented and offset not 0" },
    { DECODE_ICMP4_DST_MULTICAST, "ICMP4 packet to multicast dest address" },
    { DECODE_ICMP4_DST_BROADCAST, "ICMP4 packet to broadcast dest address" },
    { DECODE_ICMP4_TYPE_OTHER, "ICMP4 type other" },
    { DECODE_ICMP_PING_NMAP, "ICMP ping NMAP" },
    { DECODE_ICMP_ICMPENUM, "ICMP icmpenum v1.1.1" },
    { DECODE_ICMP_REDIRECT_HOST, "ICMP redirect host" },
    { DECODE_ICMP_REDIRECT_NET, "ICMP redirect net" },
    { DECODE_ICMP_TRACEROUTE_IPOPTS, "ICMP traceroute ipopts" },
    { DECODE_ICMP_SOURCE_QUENCH, "ICMP source quench" },
    { DECODE_ICMP_BROADSCAN_SMURF_SCANNER, "broadscan smurf scanner" },
    { DECODE_ICMP_DST_UNREACH_ADMIN_PROHIBITED, "ICMP destination unreachable communication administratively prohibited" },
    { DECODE_ICMP_DST_UNREACH_DST_HOST_PROHIBITED, "ICMP destination unreachable communication with destination host is administratively prohibited" },
    { DECODE_ICMP_DST_UNREACH_DST_NET_PROHIBITED, "ICMP destination unreachable communication with destination network is administratively prohibited" },
    { DECODE_ICMP_PATH_MTU_DOS, "ICMP path MTU denial of service attempt" },
    { DECODE_ICMP_DOS_ATTEMPT, "BAD-TRAFFIC Linux ICMP header DOS attempt" },
    { DECODE_ICMP4_HDR_TRUNC, "truncated ICMP4 header" },
    { 0, nullptr }
};

class Icmp4Module : public CodecModule
{
public:
    Icmp4Module() : CodecModule(CD_ICMP4_NAME, CD_ICMP4_HELP) {}

    const RuleMap* get_rules() const override
    { return icmp4_rules; }

    const PegInfo* get_pegs() const override
    { return pegs; }

    PegCount* get_counts() const override
    { return (PegCount*)&stats; }
};

class Icmp4Codec : public Codec{

public:
    Icmp4Codec() : Codec(CD_ICMP4_NAME){};
    ~Icmp4Codec() {};
    
    void get_protocol_ids(std::vector<uint16_t>&) override;
    bool decode(const RawData&, CodecData&, DecodeData&) override;
<<<<<<< HEAD
    void update(const ip::IpApi&, const EncodeFlags, uint8_t* raw_pkt,
        uint16_t lyr_len, uint32_t& updated_len) override;
    void format(bool reverse, uint8_t* raw_pkt, DecodeData& snort) override;
=======
    bool update(Packet*, Layer*, uint32_t* len) override;
    void format(EncodeFlags, const Packet* p, Packet* c, Layer*) override;
>>>>>>> 8a84c9c9
    void log(TextLog* const, const uint8_t* pkt, const uint16_t len) override;

private:
    void ICMP4AddrTests(const DecodeData& snort, const CodecData& codec);
    void ICMP4MiscTests(const ICMPHdr* const, const CodecData&, const uint16_t);

};

} // namespace

void Icmp4Codec::get_protocol_ids(std::vector<uint16_t> &v)
{ v.push_back(IPPROTO_ID_ICMPV4); }




//--------------------------------------------------------------------
// decode.c::ICMP
//--------------------------------------------------------------------

/*
 * Function: DecodeICMP(uint8_t *, const uint32_t, Packet *)
 *
 * Purpose: Decode the ICMP transport layer
 *
 * Arguments: pkt => ptr to the packet data
 *            len => length from here to the end of the packet
 *            p   => pointer to the decoded packet struct
 *
 * Returns: void function
 */
bool Icmp4Codec::decode(const RawData& raw, CodecData& codec,DecodeData& snort)
{

    if(raw.len < icmp::ICMP_BASE_LEN)
    {
        codec_events::decoder_event(codec, DECODE_ICMP4_HDR_TRUNC);
        return false;
    }

    /* set the header ptr first */
    const ICMPHdr* const icmph = reinterpret_cast<const ICMPHdr *>(raw.data);
    uint16_t len = 0;

    switch (icmph->type)
    {
        // fall through ...
    case icmp::IcmpType::SOURCE_QUENCH:
    case icmp::IcmpType::DEST_UNREACH:
    case icmp::IcmpType::REDIRECT:
    case icmp::IcmpType::TIME_EXCEEDED:
    case icmp::IcmpType::PARAMETERPROB:
    case icmp::IcmpType::ECHOREPLY:
    case icmp::IcmpType::ECHO_4:
    case icmp::IcmpType::ROUTER_ADVERTISE:
    case icmp::IcmpType::ROUTER_SOLICIT:
    case icmp::IcmpType::INFO_REQUEST:
    case icmp::IcmpType::INFO_REPLY:
        if (raw.len < 8)
        {
            codec_events::decoder_event(codec, DECODE_ICMP_DGRAM_LT_ICMPHDR);
            return false;
        }
        break;

    case icmp::IcmpType::TIMESTAMP:
    case icmp::IcmpType::TIMESTAMPREPLY:
        if (raw.len < 20)
        {
            codec_events::decoder_event(codec, DECODE_ICMP_DGRAM_LT_TIMESTAMPHDR);
            return false;
        }
        break;

    case icmp::IcmpType::ADDRESS:
    case icmp::IcmpType::ADDRESSREPLY:
        if (raw.len < 12)
        {
            codec_events::decoder_event(codec, DECODE_ICMP_DGRAM_LT_ADDRHDR);
            return false;
        }
        break;

    default:
        codec_events::decoder_event(codec, DECODE_ICMP4_TYPE_OTHER);
        break;
    }


    if (ScIcmpChecksums())
    {
        uint16_t csum = checksum::cksum_add((uint16_t *)icmph, raw.len);

        if(csum && !codec.is_cooked())
        {
            stats.bad_ip4_cksum++;
            snort.decode_flags |= DECODE_ERR_CKSUM_ICMP;
            return false;
        }
    }

    len =  icmp::ICMP_BASE_LEN;

    switch(icmph->type)
    {
        case icmp::IcmpType::ECHO_4:
            ICMP4AddrTests(snort, codec);
        // fall through ...

        case icmp::IcmpType::ECHOREPLY:
            /* setup the pkt id and seq numbers */
            /* add the size of the echo ext to the data
             * ptr and subtract it from the data size */
            len += sizeof(ICMPHdr::icmp_hun.idseq);
            break;

        case icmp::IcmpType::DEST_UNREACH:
            if ((icmph->code == icmp::IcmpCode::FRAG_NEEDED)
                    && (ntohs(icmph->s_icmp_nextmtu) < 576))
            {
                codec_events::decoder_event(codec, DECODE_ICMP_PATH_MTU_DOS);
            }

            /* Fall through */

        case icmp::IcmpType::SOURCE_QUENCH:
        case icmp::IcmpType::REDIRECT:
        case icmp::IcmpType::TIME_EXCEEDED:
        case icmp::IcmpType::PARAMETERPROB:
            /* account for extra 4 bytes in header */
            len += 4;
            codec.next_prot_id = PROTO_IP_EMBEDDED_IN_ICMP4;
            break;

        default:
            break;
    }


    /* Run a bunch of ICMP decoder rules */
    ICMP4MiscTests(icmph, codec, (uint16_t)raw.len - len);

    snort.set_pkt_type(PktType::ICMP);
    snort.icmph = icmph;
    codec.proto_bits |= PROTO_BIT__ICMP;
    codec.lyr_len = len;
    return true;
}

void Icmp4Codec::ICMP4AddrTests(const DecodeData& snort, const CodecData& codec)
{
    uint32_t dst = snort.ip_api.get_dst()->ip32[0];

    // check all 32 bits; all set so byte order is irrelevant ...
    if ( dst == ip::IP4_BROADCAST )
        codec_events::decoder_event(codec, DECODE_ICMP4_DST_BROADCAST);

    /* - don't use htonl for speed reasons -
     * s_addr is always in network order */
#ifdef WORDS_BIGENDIAN
    uint8_t msb_dst = (uint8_t)(dst >> 24);
#else
    uint8_t msb_dst = (uint8_t)(dst & 0xff);
#endif

    // check the 'msn' (most significant nibble) ...
    msb_dst >>= 4;

    if( msb_dst == ip::IP4_MULTICAST )
        codec_events::decoder_event(codec, DECODE_ICMP4_DST_MULTICAST);
}


void Icmp4Codec::ICMP4MiscTests(const ICMPHdr* const icmph,
                                const CodecData& codec,
                                const uint16_t dsize)
{
    if ((dsize == 0) &&
        (icmph->type == icmp::IcmpType::ECHO_4))
        codec_events::decoder_event(codec, DECODE_ICMP_PING_NMAP);

    if ((dsize == 0) &&
        (icmph->s_icmp_seq == 666))
        codec_events::decoder_event(codec, DECODE_ICMP_ICMPENUM);

    if ((icmph->type == icmp::IcmpType::REDIRECT) &&
        (icmph->code == icmp::IcmpCode::REDIR_HOST))
        codec_events::decoder_event(codec, DECODE_ICMP_REDIRECT_HOST);

    if ((icmph->type == icmp::IcmpType::REDIRECT) &&
        (icmph->code == icmp::IcmpCode::REDIR_NET))
        codec_events::decoder_event(codec, DECODE_ICMP_REDIRECT_NET);

    if ((icmph->type == icmp::IcmpType::ECHOREPLY) &&
        (codec.codec_flags & CODEC_IPOPT_RR_SEEN))
        codec_events::decoder_event(codec, DECODE_ICMP_TRACEROUTE_IPOPTS);

    if ((icmph->type == icmp::IcmpType::SOURCE_QUENCH) &&
        (icmph->code == icmp::IcmpCode::SOURCE_QUENCH_CODE))
        codec_events::decoder_event(codec, DECODE_ICMP_SOURCE_QUENCH);

    if ((dsize == 4) &&
        (icmph->type == icmp::IcmpType::ECHO_4) &&
        (icmph->s_icmp_seq == 0) &&
        (icmph->code == icmp::IcmpCode::ECHO_CODE))
        codec_events::decoder_event(codec, DECODE_ICMP_BROADSCAN_SMURF_SCANNER);

    if ((icmph->type == icmp::IcmpType::DEST_UNREACH) &&
        (icmph->code == icmp::IcmpCode::PKT_FILTERED))
        codec_events::decoder_event(codec, DECODE_ICMP_DST_UNREACH_ADMIN_PROHIBITED);

    if ((icmph->type == icmp::IcmpType::DEST_UNREACH) &&
        (icmph->code == icmp::IcmpCode::PKT_FILTERED_HOST))
        codec_events::decoder_event(codec, DECODE_ICMP_DST_UNREACH_DST_HOST_PROHIBITED);

    if ((icmph->type == icmp::IcmpType::DEST_UNREACH) &&
        (icmph->code == icmp::IcmpCode::PKT_FILTERED_NET))
        codec_events::decoder_event(codec, DECODE_ICMP_DST_UNREACH_DST_NET_PROHIBITED);
}

/******************************************************************
 *************************  L O G G E R  **************************
 ******************************************************************/

void Icmp4Codec::log(TextLog* const log, const uint8_t* raw_pkt,
<<<<<<< HEAD
    const uint16_t lyr_len)
=======
    const uint16_t)
>>>>>>> 8a84c9c9
{

    const icmp::ICMPHdr* const icmph = reinterpret_cast<const ICMPHdr *>(raw_pkt);

    /* 32 digits plus 7 colons and a NULL byte */
    char buf[8*4 + 7 + 1];
    TextLog_Print(log, "Type:%d  Code:%d  ", icmph->type, icmph->code);
    TextLog_Puts(log, "\n\t");


    switch(icmph->type)
    {
        case icmp::IcmpType::ECHOREPLY:
            TextLog_Print(log, "ID:%d  Seq:%d  ", ntohs(icmph->s_icmp_id),
                    ntohs(icmph->s_icmp_seq));
            TextLog_Puts(log, "ECHO REPLY");
            break;

        case icmp::IcmpType::DEST_UNREACH:
            TextLog_Puts(log, "DESTINATION UNREACHABLE: ");
            switch(icmph->code)
            {
                case icmp::IcmpCode::NET_UNREACH:
                    TextLog_Puts(log, "NET UNREACHABLE");
                    break;

                case icmp::IcmpCode::HOST_UNREACH:
                    TextLog_Puts(log, "HOST UNREACHABLE");
                    break;

                case icmp::IcmpCode::PROT_UNREACH:
                    TextLog_Puts(log, "PROTOCOL UNREACHABLE");
                    break;

                case icmp::IcmpCode::PORT_UNREACH:
                    TextLog_Puts(log, "PORT UNREACHABLE");
                    break;

                case icmp::IcmpCode::FRAG_NEEDED:
                    TextLog_Print(log, "FRAGMENTATION NEEDED, DF SET,"
                            " NEXT LINK MTU: %u",
                            ntohs(icmph->s_icmp_nextmtu));
                    break;

                case icmp::IcmpCode::SR_FAILED:
                    TextLog_Puts(log, "SOURCE ROUTE FAILED");
                    break;

                case icmp::IcmpCode::NET_UNKNOWN:
                    TextLog_Puts(log, "NET UNKNOWN");
                    break;

                case icmp::IcmpCode::HOST_UNKNOWN:
                    TextLog_Puts(log, "HOST UNKNOWN");
                    break;

                case icmp::IcmpCode::HOST_ISOLATED:
                    TextLog_Puts(log, "HOST ISOLATED");
                    break;

                case icmp::IcmpCode::PKT_FILTERED_NET:
                    TextLog_Puts(log, "ADMINISTRATIVELY PROHIBITED NETWORK FILTERED");
                    break;

                case icmp::IcmpCode::PKT_FILTERED_HOST:
                    TextLog_Puts(log, "ADMINISTRATIVELY PROHIBITED HOST FILTERED");
                    break;

                case icmp::IcmpCode::NET_UNR_TOS:
                    TextLog_Puts(log, "NET UNREACHABLE FOR TOS");
                    break;

                case icmp::IcmpCode::HOST_UNR_TOS:
                    TextLog_Puts(log, "HOST UNREACHABLE FOR TOS");
                    break;

                case icmp::IcmpCode::PKT_FILTERED:
                    TextLog_Puts(log, "ADMINISTRATIVELY PROHIBITED, PACKET FILTERED");
                    break;

                case icmp::IcmpCode::PREC_VIOLATION:
                    TextLog_Puts(log, "PREC VIOLATION");
                    break;

                case icmp::IcmpCode::PREC_CUTOFF:
                    TextLog_Puts(log, "PREC CUTOFF");
                    break;

                default:
                    TextLog_Puts(log, "UNKNOWN");
                    break;

            }
            break;

        case icmp::IcmpType::SOURCE_QUENCH:
            TextLog_Puts(log, "SOURCE QUENCH");
            break;

        case icmp::IcmpType::REDIRECT:
            TextLog_Puts(log, "REDIRECT");
            switch(icmph->code)
            {
                case icmp::IcmpCode::REDIR_NET:
                    TextLog_Puts(log, " NET");
                    break;

                case icmp::IcmpCode::REDIR_HOST:
                    TextLog_Puts(log, " HOST");
                    break;

                case icmp::IcmpCode::REDIR_TOS_NET:
                    TextLog_Puts(log, " TOS NET");
                    break;

                case icmp::IcmpCode::REDIR_TOS_HOST:
                    TextLog_Puts(log, " TOS HOST");
                    break;

                default:
                    break;
            }

/* written this way since inet_ntoa was typedef'ed to use sfip_ntoa
 * which requires sfip_t instead of inaddr's.  This call to inet_ntoa
 * is a rare case that doesn't use sfip_t's. */

// XXX-IPv6 NOT YET IMPLEMENTED - IPV6 addresses technically not supported - need to change ICMP

            /* no inet_ntop in Windows */
            sfip_raw_ntop(AF_INET, (const void *)(&icmph->s_icmp_gwaddr.s_addr),
                          buf, sizeof(buf));
            TextLog_Print(log, " NEW GW: %s", buf);
            break;

        case icmp::IcmpType::ECHO_4:
            TextLog_Print(log, "ID:%d   Seq:%d  ", ntohs(icmph->s_icmp_id),
                    ntohs(icmph->s_icmp_seq));
            TextLog_Puts(log, "ECHO");
            break;

        case icmp::IcmpType::ROUTER_ADVERTISE:
            TextLog_Print(log, "ROUTER ADVERTISMENT: "
                    "Num addrs: %d Addr entry size: %d Lifetime: %u",
                    icmph->s_icmp_num_addrs, icmph->s_icmp_wpa,
                    ntohs(icmph->s_icmp_lifetime));
            break;

        case icmp::IcmpType::ROUTER_SOLICIT:
            TextLog_Puts(log, "ROUTER SOLICITATION");
            break;

        case icmp::IcmpType::TIME_EXCEEDED:
            TextLog_Puts(log, "TTL EXCEEDED");
            switch(icmph->code)
            {
                case icmp::IcmpCode::TIMEOUT_TRANSIT:
                    TextLog_Puts(log, " IN TRANSIT");
                    break;

                case icmp::IcmpCode::TIMEOUT_REASSY:
                    TextLog_Puts(log, " TIME EXCEEDED IN FRAG REASSEMBLY");
                    break;

                default:
                    break;
            }

            break;

        case icmp::IcmpType::PARAMETERPROB:
            TextLog_Puts(log, "PARAMETER PROBLEM");
            switch(icmph->code)
            {
                case icmp::IcmpCode::PARAM_BADIPHDR:
                    TextLog_Print(log, ": BAD IP HEADER BYTE %u",
                            icmph->s_icmp_pptr);
                    break;

                case icmp::IcmpCode::PARAM_OPTMISSING:
                    TextLog_Puts(log, ": OPTION MISSING");
                    break;

                case icmp::IcmpCode::PARAM_BAD_LENGTH:
                    TextLog_Puts(log, ": BAD LENGTH");
                    break;

                default:
                    break;
            }

            break;

        case icmp::IcmpType::TIMESTAMP:
            TextLog_Print(log, "ID: %u  Seq: %u  TIMESTAMP REQUEST",
                    ntohs(icmph->s_icmp_id), ntohs(icmph->s_icmp_seq));
            break;

        case icmp::IcmpType::TIMESTAMPREPLY:
            TextLog_Print(log, "ID: %u  Seq: %u  TIMESTAMP REPLY: "
                    "Orig: %u Rtime: %u  Ttime: %u",
                    ntohs(icmph->s_icmp_id), ntohs(icmph->s_icmp_seq),
                    icmph->s_icmp_otime, icmph->s_icmp_rtime,
                    icmph->s_icmp_ttime);
            break;

        case icmp::IcmpType::INFO_REQUEST:
            TextLog_Print(log, "ID: %u  Seq: %u  INFO REQUEST",
                    ntohs(icmph->s_icmp_id), ntohs(icmph->s_icmp_seq));
            break;

        case icmp::IcmpType::INFO_REPLY:
            TextLog_Print(log, "ID: %u  Seq: %u  INFO REPLY",
                    ntohs(icmph->s_icmp_id), ntohs(icmph->s_icmp_seq));
            break;

        case icmp::IcmpType::ADDRESS:
            TextLog_Print(log, "ID: %u  Seq: %u  ADDRESS REQUEST",
                    ntohs(icmph->s_icmp_id), ntohs(icmph->s_icmp_seq));
            break;

        case icmp::IcmpType::ADDRESSREPLY:
            TextLog_Print(log, "ID: %u  Seq: %u  ADDRESS REPLY: 0x%08X",
                    ntohs(icmph->s_icmp_id), ntohs(icmph->s_icmp_seq),
                    (u_int) ntohl(icmph->s_icmp_mask));
            break;

        default:
            TextLog_Puts(log, "UNKNOWN");

            break;
    }
}

/******************************************************************
 ******************** E N C O D E R  ******************************
 ******************************************************************/

namespace
{

struct IcmpHdr {
    uint8_t type;
    uint8_t code;
    uint16_t cksum;
    uint32_t unused;
} ;

} // namespace

void Icmp4Codec::update(const ip::IpApi&, const EncodeFlags flags,
    uint8_t* raw_pkt, uint16_t lyr_len, uint32_t& updated_len)
{
    IcmpHdr* h = reinterpret_cast<IcmpHdr*>(raw_pkt);
    updated_len += sizeof(*h);

<<<<<<< HEAD
    if ( !(flags & UPD_COOKED) || (flags & UPD_REBUILT_FRAG) )
=======
    if ( !PacketWasCooked(p) || (p->packet_flags & PKT_REBUILT_FRAG) )
>>>>>>> 8a84c9c9
    {
        h->cksum = 0;
        h->cksum = checksum::icmp_cksum((uint16_t *)h, updated_len);
    }
}

void Icmp4Codec::format(bool /*reverse*/, uint8_t* raw_pkt, DecodeData& snort)
{
    // TBD handle nested icmp4 layers
    snort.icmph = reinterpret_cast<ICMPHdr*>(raw_pkt);
    snort.set_pkt_type(PktType::ICMP);
}


//-------------------------------------------------------------------------
// api
//-------------------------------------------------------------------------


static Module* mod_ctor()
{ return new Icmp4Module; }

static void mod_dtor(Module* m)
{ delete m; }

static Codec *ctor(Module*)
{ return new Icmp4Codec(); }

static void dtor(Codec *cd)
{ delete cd; }

static const CodecApi icmp4_api =
{
    {
        PT_CODEC,
        CD_ICMP4_NAME,
        CD_ICMP4_HELP,
        CDAPI_PLUGIN_V0,
        0,
        mod_ctor,
        mod_dtor
    },
    nullptr, // pinit
    nullptr, // pterm
    nullptr, // tinit
    nullptr, // tterm
    ctor, // ctor
    dtor, // dtor
};


#ifdef BUILDING_SO
SO_PUBLIC const BaseApi* snort_plugins[] =
{
    &icmp4_api.base,
    nullptr
};
#else
const BaseApi* cd_icmp4 = &icmp4_api.base;
#endif<|MERGE_RESOLUTION|>--- conflicted
+++ resolved
@@ -112,14 +112,9 @@
     
     void get_protocol_ids(std::vector<uint16_t>&) override;
     bool decode(const RawData&, CodecData&, DecodeData&) override;
-<<<<<<< HEAD
     void update(const ip::IpApi&, const EncodeFlags, uint8_t* raw_pkt,
         uint16_t lyr_len, uint32_t& updated_len) override;
     void format(bool reverse, uint8_t* raw_pkt, DecodeData& snort) override;
-=======
-    bool update(Packet*, Layer*, uint32_t* len) override;
-    void format(EncodeFlags, const Packet* p, Packet* c, Layer*) override;
->>>>>>> 8a84c9c9
     void log(TextLog* const, const uint8_t* pkt, const uint16_t len) override;
 
 private:
@@ -345,11 +340,7 @@
  ******************************************************************/
 
 void Icmp4Codec::log(TextLog* const log, const uint8_t* raw_pkt,
-<<<<<<< HEAD
-    const uint16_t lyr_len)
-=======
     const uint16_t)
->>>>>>> 8a84c9c9
 {
 
     const icmp::ICMPHdr* const icmph = reinterpret_cast<const ICMPHdr *>(raw_pkt);
@@ -606,11 +597,7 @@
     IcmpHdr* h = reinterpret_cast<IcmpHdr*>(raw_pkt);
     updated_len += sizeof(*h);
 
-<<<<<<< HEAD
     if ( !(flags & UPD_COOKED) || (flags & UPD_REBUILT_FRAG) )
-=======
-    if ( !PacketWasCooked(p) || (p->packet_flags & PKT_REBUILT_FRAG) )
->>>>>>> 8a84c9c9
     {
         h->cksum = 0;
         h->cksum = checksum::icmp_cksum((uint16_t *)h, updated_len);
