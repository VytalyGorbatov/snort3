--- conflicted
+++ resolved
@@ -33,17 +33,9 @@
 #include "main/snort.h"
 #include "log/text_log.h"
 
-
-<<<<<<< HEAD
-=======
-#ifdef DEBUG_MSGS
-#include "log/log.h"
-#endif
-
 #define CD_WLAN_NAME "wlan"
 #define CD_WLAN_HELP "support for wireless local area network protocol"
 
->>>>>>> 66353555
 namespace
 {
 
