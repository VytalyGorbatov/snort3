--- conflicted
+++ resolved
@@ -85,8 +85,6 @@
 static unsigned parse_errors = 0;
 static unsigned parse_warnings = 0;
 
-static unsigned parse_errors = 0;
-
 rule_index_map_t *ruleIndexMap = NULL;   /* rule index -> sid:gid map */
 
 static std::string s_aux_rules;
@@ -104,8 +102,6 @@
     return tmp;
 }
 
-<<<<<<< HEAD
-=======
 unsigned get_parse_warnings()
 {
     unsigned tmp = parse_warnings;
@@ -113,7 +109,6 @@
     return tmp;
 }
 
->>>>>>> 1a325a9a
 //-------------------------------------------------------------------------
 // private / implementation methods
 //-------------------------------------------------------------------------
@@ -922,48 +917,6 @@
     return node->RuleList;
 }
 
-<<<<<<< HEAD
-/****************************************************************************
- *
- * Function: GetRuleProtocol(char *)
- *
- * Purpose: Figure out which protocol the current rule is talking about
- *
- * Arguments: proto_str => the protocol string
- *
- * Returns: The integer value of the protocol
- *
- ***************************************************************************/
-int GetRuleProtocol(const char *proto_str)
-{
-    if (strcasecmp(proto_str, RULE_PROTO_OPT__TCP) == 0)
-    {
-        return IPPROTO_TCP;
-    }
-    else if (strcasecmp(proto_str, RULE_PROTO_OPT__UDP) == 0)
-    {
-        return IPPROTO_UDP;
-    }
-    else if (strcasecmp(proto_str, RULE_PROTO_OPT__ICMP) == 0)
-    {
-        return IPPROTO_ICMP;
-    }
-    else if (strcasecmp(proto_str, RULE_PROTO_OPT__IP) == 0)
-    {
-        return ETHERNET_TYPE_IP;
-    }
-    else
-    {
-        /* If we've gotten here, we have a protocol string we didn't recognize
-         * and should exit */
-        ParseError("bad protocol: %s.", proto_str);
-    }
-
-    return -1;
-}
-
-=======
->>>>>>> 1a325a9a
 void FreeRuleLists(SnortConfig *sc)
 {
     if (sc == NULL)
@@ -1127,11 +1080,7 @@
     sc->rule_lists = ordered_list;
 }
 
-<<<<<<< HEAD
-SO_PUBLIC NORETURN void ParseAbort(const char *format, ...)
-=======
 NORETURN void ParseAbort(const char *format, ...)
->>>>>>> 1a325a9a
 {
     char buf[STD_BUF+1];
     va_list ap;
@@ -1152,34 +1101,7 @@
         FatalError("%s\n", buf);
 }
 
-<<<<<<< HEAD
-SO_PUBLIC void ParseError(const char *format, ...)
-{
-    char buf[STD_BUF+1];
-    va_list ap;
-
-    va_start(ap, format);
-    vsnprintf(buf, STD_BUF, format, ap);
-    va_end(ap);
-
-    buf[STD_BUF] = '\0';
-
-    const char* file_name;
-    unsigned file_line;
-    get_parse_location(file_name, file_line);
-
-    if (file_name != NULL)
-        LogMessage("ERROR: %s(%d) %s\n", file_name, file_line, buf);
-    else
-        LogMessage("ERROR: %s\n", buf);
-
-    parse_errors++;
-}
-
-SO_PUBLIC void ParseWarning(const char *format, ...)
-=======
 void ParseError(const char *format, ...)
->>>>>>> 1a325a9a
 {
     char buf[STD_BUF+1];
     va_list ap;
