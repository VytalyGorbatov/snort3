--- conflicted
+++ resolved
@@ -29,7 +29,6 @@
     find_package(LuaJIT REQUIRED)
 
 
-<<<<<<< HEAD
     #  add Snort++ properties to the current build
     string (REPLACE "-DHAVE_CONFIG_H" " " tmp_cmp_flags  "${SNORT_INTERFACE_COMPILE_OPTIONS}")
     string (REPLACE ";" " " tmp_cmp_flags "${tmp_cmp_flags}")
@@ -43,16 +42,6 @@
     string (STRIP "${CMAKE_EXE_LINKER_FLAGS} ${tmp_link_flags}" tmp_link_flags)
     set (CMAKE_EXE_LINKER_FLAGS "${tmp_link_flags}" CACHE STRING
         "Flags used by the linker. " FORCE)
-=======
-    if ((NOT SNORT_FOUND) AND (NOT SNORT_PKG_MODULE_FOUND))
-        find_package(SNORT REQUIRED) # to print the helpful Snort message
-        message(FATAL_ERROR "Unable to find Snort includes!!")
-    endif()
-
-    string (REPLACE ";" " " CMAKE_CXX_FLAGS  "${CMAKE_CXX_FLAGS}")
-    string (REPLACE "-DHAVE_CONFIG_H" " " CMAKE_CXX_FLAGS  "${CMAKE_CXX_FLAGS}")
-    message(STATUS "${CMAKE_CXX_FLAGS}")
->>>>>>> 0da45b77
 
 
     include(CheckCXXCompilerFlag)
@@ -90,7 +79,6 @@
     add_subdirectory(src)
 
 
-
     # adding make unisntall
     configure_file(
         "${CMAKE_CURRENT_SOURCE_DIR}/cmake_uninstall.cmake.in"
